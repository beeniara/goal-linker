rules_version = '2';
service cloud.firestore {
  match /databases/{database}/documents {
    match /users/{userId} {
      allow read, write: if request.auth != null && request.auth.uid == userId;
    }
    
<<<<<<< HEAD
   match /savings/{savingsId} {
  allow read: if request.auth != null && 
              (resource.data.userId == request.auth.uid || 
               resource.data.members.hasAny([request.auth.uid]));
  allow create: if request.auth != null;
  allow update: if request.auth != null && 
                (resource.data.userId == request.auth.uid || 
                 resource.data.members.hasAny([request.auth.uid]) ||
                 (request.resource.data.diff(resource.data).affectedKeys().hasOnly(['members']) &&
                  exists(/databases/$(database)/documents/savingsInvitations/$(request.resource.data.invitationId)) &&
                  get(/databases/$(database)/documents/savingsInvitations/$(request.resource.data.invitationId)).data.inviteeId == request.auth.uid));
  allow delete: if request.auth != null && 
                (resource.data.userId == request.auth.uid || 
                 resource.data.members.hasAny([request.auth.uid]));
}
=======
    match /savings/{savingsId} {
      allow read: if request.auth != null && 
                  (resource.data.userId == request.auth.uid || 
                   resource.data.members.hasAny([request.auth.uid]));
      allow create: if request.auth != null;
      allow update: if request.auth != null && 
                    (resource.data.userId == request.auth.uid || 
                     resource.data.members.hasAny([request.auth.uid]) ||
                     // Allow users with valid invitations to update members field only
                     (request.resource.data.diff(resource.data).affectedKeys().hasOnly(['members', 'invitationId', 'updatedAt']) &&
                      exists(/databases/$(database)/documents/savingsInvitations/$(request.resource.data.invitationId)) &&
                      get(/databases/$(database)/documents/savingsInvitations/$(request.resource.data.invitationId)).data.inviteeEmail == 
                      get(/databases/$(database)/documents/users/$(request.auth.uid)).data.email));
      allow delete: if request.auth != null && 
                    (resource.data.userId == request.auth.uid || 
                     resource.data.members.hasAny([request.auth.uid]));
    }
>>>>>>> ec326c34

    match /savingsInvitations/{invitationId} {
      allow create: if request.auth != null;
      allow list: if request.auth != null;
      allow read, update, delete: if request.auth != null && 
                                   resource.data.inviterId == request.auth.uid;
      allow read: if request.auth != null && 
                   resource.data.inviteeEmail == request.auth.token.email;
      allow update: if request.auth != null && 
                     resource.data.inviteeEmail == request.auth.token.email &&
                     request.resource.data.diff(resource.data).affectedKeys().hasOnly(['status', 'inviteeId', 'updatedAt']);
      allow get: if request.auth != null;
    }
    
    match /reminders/{reminderId} {
      allow read: if request.auth != null && resource.data.userId == request.auth.uid;
      allow create: if request.auth != null && request.resource.data.userId == request.auth.uid;
      allow update, delete: if request.auth != null && resource.data.userId == request.auth.uid;
    }
    
    match /support/{supportId} {
      allow read: if request.auth != null && resource.data.userId == request.auth.uid;
      allow create: if request.auth != null;
      allow update, delete: if request.auth != null && resource.data.userId == request.auth.uid;
    }
    
    match /projects/{projectId} {
      allow read: if request.auth != null && (resource.data.userId == request.auth.uid || 
                                             resource.data.collaborators[request.auth.uid] == true);
      allow create: if request.auth != null && request.resource.data.userId == request.auth.uid;
      allow update, delete: if request.auth != null && resource.data.userId == request.auth.uid;
    }
    
    match /tasks/{taskId} {
      allow read: if request.auth != null && (resource.data.userId == request.auth.uid || 
                                             resource.data.collaborators[request.auth.uid] == true);
      allow create: if request.auth != null && request.resource.data.userId == request.auth.uid;
      allow update, delete: if request.auth != null && resource.data.userId == request.auth.uid;
    }
    
    match /goals/{goalId} {
      allow read: if request.auth != null && (resource.data.userId == request.auth.uid || 
                                             resource.data.collaborators[request.auth.uid] == true);
      allow create: if request.auth != null && request.resource.data.userId == request.auth.uid;
      allow update, delete: if request.auth != null && resource.data.userId == request.auth.uid;
    }

    match /emailNotifications/{notificationId} {
      allow create: if request.auth != null;
      allow read: if request.auth != null && request.resource.data.to == request.auth.token.email;
      allow update, delete: if request.auth != null && resource.data.to == request.auth.token.email;
    }

    match /{document=**} {
      allow read, write: if request.auth != null && get(/databases/$(database)/documents/users/$(request.auth.uid)).data.role == 'admin';
    }
  }
}<|MERGE_RESOLUTION|>--- conflicted
+++ resolved
@@ -5,7 +5,6 @@
       allow read, write: if request.auth != null && request.auth.uid == userId;
     }
     
-<<<<<<< HEAD
    match /savings/{savingsId} {
   allow read: if request.auth != null && 
               (resource.data.userId == request.auth.uid || 
@@ -21,25 +20,6 @@
                 (resource.data.userId == request.auth.uid || 
                  resource.data.members.hasAny([request.auth.uid]));
 }
-=======
-    match /savings/{savingsId} {
-      allow read: if request.auth != null && 
-                  (resource.data.userId == request.auth.uid || 
-                   resource.data.members.hasAny([request.auth.uid]));
-      allow create: if request.auth != null;
-      allow update: if request.auth != null && 
-                    (resource.data.userId == request.auth.uid || 
-                     resource.data.members.hasAny([request.auth.uid]) ||
-                     // Allow users with valid invitations to update members field only
-                     (request.resource.data.diff(resource.data).affectedKeys().hasOnly(['members', 'invitationId', 'updatedAt']) &&
-                      exists(/databases/$(database)/documents/savingsInvitations/$(request.resource.data.invitationId)) &&
-                      get(/databases/$(database)/documents/savingsInvitations/$(request.resource.data.invitationId)).data.inviteeEmail == 
-                      get(/databases/$(database)/documents/users/$(request.auth.uid)).data.email));
-      allow delete: if request.auth != null && 
-                    (resource.data.userId == request.auth.uid || 
-                     resource.data.members.hasAny([request.auth.uid]));
-    }
->>>>>>> ec326c34
 
     match /savingsInvitations/{invitationId} {
       allow create: if request.auth != null;
